package main

import (
	"embed"
	"flag"
	"fmt"
	"io/fs"
	"net/http"
	"os"
	"time"
	"strings"
	"net"
	"syscall"

	"github.com/labstack/echo/v4"
	"github.com/labstack/gommon/log"
	"github.com/ngoduykhanh/wireguard-ui/store"
	"github.com/ngoduykhanh/wireguard-ui/telegram"

	"github.com/ngoduykhanh/wireguard-ui/emailer"
	"github.com/ngoduykhanh/wireguard-ui/handler"
	"github.com/ngoduykhanh/wireguard-ui/router"
	"github.com/ngoduykhanh/wireguard-ui/store/jsondb"
	"github.com/ngoduykhanh/wireguard-ui/util"
)

var (
	// command-line banner information
	appVersion = "development"
	gitCommit  = "N/A"
	gitRef     = "N/A"
	buildTime  = fmt.Sprintf(time.Now().UTC().Format("01-02-2006 15:04:05"))
	// configuration variables
<<<<<<< HEAD
	flagDisableLogin   bool   = false
	flagBindAddress    string = "0.0.0.0:5000"
	flagSmtpHostname   string = "127.0.0.1"
	flagSmtpPort       int    = 25
	flagSmtpHelo  string = "localhost"
	flagSmtpUsername   string
	flagSmtpPassword   string
	flagSmtpAuthType   string = "NONE"
	flagSmtpNoTLSCheck bool   = false
	flagSmtpEncryption string = "STARTTLS"
	flagSendgridApiKey string
	flagEmailFrom      string
	flagEmailFromName  string = "WireGuard UI"
	flagSessionSecret  string = util.RandomString(32)
	flagWgConfTemplate string
	flagBasePath       string
=======
	flagDisableLogin             bool   = false
	flagBindAddress              string = "0.0.0.0:5000"
	flagSmtpHostname             string = "127.0.0.1"
	flagSmtpPort                 int    = 25
	flagSmtpUsername             string
	flagSmtpPassword             string
	flagSmtpAuthType             string = "NONE"
	flagSmtpNoTLSCheck           bool   = false
	flagSmtpEncryption           string = "STARTTLS"
	flagSendgridApiKey           string
	flagEmailFrom                string
	flagEmailFromName            string = "WireGuard UI"
	flagTelegramToken            string
	flagTelegramAllowConfRequest bool   = false
	flagTelegramFloodWait        int    = 60
	flagSessionSecret            string = util.RandomString(32)
	flagWgConfTemplate           string
	flagBasePath                 string
	flagSubnetRanges             string
>>>>>>> 4ffd7319
)

const (
	defaultEmailSubject = "Your wireguard configuration"
	defaultEmailContent = `Hi,</br>
<p>In this email you can find your personal configuration for our wireguard server.</p>

<p>Best</p>
`
)

// embed the "templates" directory
//
//go:embed templates/*
var embeddedTemplates embed.FS

// embed the "assets" directory
//
//go:embed assets/*
var embeddedAssets embed.FS

func init() {

	// command-line flags and env variables
	flag.BoolVar(&flagDisableLogin, "disable-login", util.LookupEnvOrBool("DISABLE_LOGIN", flagDisableLogin), "Disable authentication on the app. This is potentially dangerous.")
	flag.StringVar(&flagBindAddress, "bind-address", util.LookupEnvOrString("BIND_ADDRESS", flagBindAddress), "Address:Port to which the app will be bound.")
	flag.StringVar(&flagSmtpHostname, "smtp-hostname", util.LookupEnvOrString("SMTP_HOSTNAME", flagSmtpHostname), "SMTP Hostname")
	flag.IntVar(&flagSmtpPort, "smtp-port", util.LookupEnvOrInt("SMTP_PORT", flagSmtpPort), "SMTP Port")
	flag.StringVar(&flagSmtpHelo, "smtp-helo", util.LookupEnvOrString("SMTP_HELO", flagSmtpHelo), "SMTP HELO Hostname")
	flag.StringVar(&flagSmtpUsername, "smtp-username", util.LookupEnvOrString("SMTP_USERNAME", flagSmtpUsername), "SMTP Username")
	flag.BoolVar(&flagSmtpNoTLSCheck, "smtp-no-tls-check", util.LookupEnvOrBool("SMTP_NO_TLS_CHECK", flagSmtpNoTLSCheck), "Disable TLS verification for SMTP. This is potentially dangerous.")
	flag.StringVar(&flagSmtpEncryption, "smtp-encryption", util.LookupEnvOrString("SMTP_ENCRYPTION", flagSmtpEncryption), "SMTP Encryption : NONE, SSL, SSLTLS, TLS or STARTTLS (by default)")
	flag.StringVar(&flagSmtpAuthType, "smtp-auth-type", util.LookupEnvOrString("SMTP_AUTH_TYPE", flagSmtpAuthType), "SMTP Auth Type : PLAIN, LOGIN or NONE.")
	flag.StringVar(&flagEmailFrom, "email-from", util.LookupEnvOrString("EMAIL_FROM_ADDRESS", flagEmailFrom), "'From' email address.")
	flag.StringVar(&flagEmailFromName, "email-from-name", util.LookupEnvOrString("EMAIL_FROM_NAME", flagEmailFromName), "'From' email name.")
	flag.StringVar(&flagTelegramToken, "telegram-token", util.LookupEnvOrString("TELEGRAM_TOKEN", flagTelegramToken), "Telegram bot token for distributing configs to clients.")
	flag.BoolVar(&flagTelegramAllowConfRequest, "telegram-allow-conf-request", util.LookupEnvOrBool("TELEGRAM_ALLOW_CONF_REQUEST", flagTelegramAllowConfRequest), "Allow users to get configs from the bot by sending a message.")
	flag.IntVar(&flagTelegramFloodWait, "telegram-flood-wait", util.LookupEnvOrInt("TELEGRAM_FLOOD_WAIT", flagTelegramFloodWait), "Time in minutes before the next conf request is processed.")
	flag.StringVar(&flagWgConfTemplate, "wg-conf-template", util.LookupEnvOrString("WG_CONF_TEMPLATE", flagWgConfTemplate), "Path to custom wg.conf template.")
	flag.StringVar(&flagBasePath, "base-path", util.LookupEnvOrString("BASE_PATH", flagBasePath), "The base path of the URL")
	flag.StringVar(&flagSubnetRanges, "subnet-ranges", util.LookupEnvOrString("SUBNET_RANGES", flagSubnetRanges), "IP ranges to choose from when assigning an IP for a client.")

	var (
		smtpPasswordLookup  = util.LookupEnvOrString("SMTP_PASSWORD", flagSmtpPassword)
		sengridApiKeyLookup = util.LookupEnvOrString("SENDGRID_API_KEY", flagSendgridApiKey)
		sessionSecretLookup = util.LookupEnvOrString("SESSION_SECRET", flagSessionSecret)
	)

	// check empty smtpPassword env var
	if smtpPasswordLookup != "" {
		flag.StringVar(&flagSmtpPassword, "smtp-password", smtpPasswordLookup, "SMTP Password")
	} else {
		flag.StringVar(&flagSmtpPassword, "smtp-password", util.LookupEnvOrFile("SMTP_PASSWORD_FILE", flagSmtpPassword), "SMTP Password File")
	}

	// check empty sengridApiKey env var
	if sengridApiKeyLookup != "" {
		flag.StringVar(&flagSendgridApiKey, "sendgrid-api-key", sengridApiKeyLookup, "Your sendgrid api key.")
	} else {
		flag.StringVar(&flagSendgridApiKey, "sendgrid-api-key", util.LookupEnvOrFile("SENDGRID_API_KEY_FILE", flagSendgridApiKey), "File containing your sendgrid api key.")
	}

	// check empty sessionSecret env var
	if sessionSecretLookup != "" {
		flag.StringVar(&flagSessionSecret, "session-secret", sessionSecretLookup, "The key used to encrypt session cookies.")
	} else {
		flag.StringVar(&flagSessionSecret, "session-secret", util.LookupEnvOrFile("SESSION_SECRET_FILE", flagSessionSecret), "File containing the key used to encrypt session cookies.")
	}

	flag.Parse()

	// update runtime config
	util.DisableLogin = flagDisableLogin
	util.BindAddress = flagBindAddress
	util.SmtpHostname = flagSmtpHostname
	util.SmtpPort = flagSmtpPort
	util.SmtpHelo = flagSmtpHelo
	util.SmtpUsername = flagSmtpUsername
	util.SmtpPassword = flagSmtpPassword
	util.SmtpAuthType = flagSmtpAuthType
	util.SmtpNoTLSCheck = flagSmtpNoTLSCheck
	util.SmtpEncryption = flagSmtpEncryption
	util.SendgridApiKey = flagSendgridApiKey
	util.EmailFrom = flagEmailFrom
	util.EmailFromName = flagEmailFromName
	util.SessionSecret = []byte(flagSessionSecret)
	util.WgConfTemplate = flagWgConfTemplate
	util.BasePath = util.ParseBasePath(flagBasePath)
	util.SubnetRanges = util.ParseSubnetRanges(flagSubnetRanges)

	lvl, _ := util.ParseLogLevel(util.LookupEnvOrString(util.LogLevel, "INFO"))

	telegram.Token = flagTelegramToken
	telegram.AllowConfRequest = flagTelegramAllowConfRequest
	telegram.FloodWait = flagTelegramFloodWait
	telegram.LogLevel = lvl

	// print only if log level is INFO or lower
	if lvl <= log.INFO {
		// print app information
		fmt.Println("Wireguard UI")
		fmt.Println("App Version\t:", appVersion)
		fmt.Println("Git Commit\t:", gitCommit)
		fmt.Println("Git Ref\t\t:", gitRef)
		fmt.Println("Build Time\t:", buildTime)
		fmt.Println("Git Repo\t:", "https://github.com/ngoduykhanh/wireguard-ui")
		fmt.Println("Authentication\t:", !util.DisableLogin)
		fmt.Println("Bind address\t:", util.BindAddress)
		//fmt.Println("Sendgrid key\t:", util.SendgridApiKey)
		fmt.Println("Email from\t:", util.EmailFrom)
		fmt.Println("Email from name\t:", util.EmailFromName)
		//fmt.Println("Session secret\t:", util.SessionSecret)
		fmt.Println("Custom wg.conf\t:", util.WgConfTemplate)
		fmt.Println("Base path\t:", util.BasePath+"/")
		fmt.Println("Subnet ranges\t:", util.GetSubnetRangesString())
	}
}

func main() {
	db, err := jsondb.New("./db")
	if err != nil {
		panic(err)
	}
	if err := db.Init(); err != nil {
		panic(err)
	}
	// set app extra data
	extraData := make(map[string]interface{})
	extraData["appVersion"] = appVersion
	extraData["gitCommit"] = gitCommit
	extraData["basePath"] = util.BasePath
	extraData["loginDisabled"] = flagDisableLogin

	// strip the "templates/" prefix from the embedded directory so files can be read by their directname (e.g.
	// "base.html" instead of "templates/base.html")
	tmplDir, _ := fs.Sub(fs.FS(embeddedTemplates), "templates")

	// create the wireguard config on start, if it doesn't exist
	initServerConfig(db, tmplDir)

	// Check if subnet ranges are valid for the server configuration
	// Remove any non-valid CIDRs
	if err := util.ValidateAndFixSubnetRanges(db); err != nil {
		panic(err)
	}

	// Print valid ranges
	if lvl, _ := util.ParseLogLevel(util.LookupEnvOrString(util.LogLevel, "INFO")); lvl <= log.INFO {
		fmt.Println("Valid subnet ranges:", util.GetSubnetRangesString())
	}

	// register routes
	app := router.New(tmplDir, extraData, util.SessionSecret)

	app.GET(util.BasePath, handler.WireGuardClients(db), handler.ValidSession)

	// Important: Make sure that all non-GET routes check the request content type using handler.ContentTypeJson to
	// mitigate CSRF attacks. This is effective, because browsers don't allow setting the Content-Type header on
	// cross-origin requests.

	if !util.DisableLogin {
		app.GET(util.BasePath+"/login", handler.LoginPage())
		app.POST(util.BasePath+"/login", handler.Login(db), handler.ContentTypeJson)
		app.GET(util.BasePath+"/logout", handler.Logout(), handler.ValidSession)
		app.GET(util.BasePath+"/profile", handler.LoadProfile(db), handler.ValidSession)
<<<<<<< HEAD
		app.GET(util.BasePath+"/users-settings", handler.UsersSettings(db), handler.ValidSession,handler.NeedsAdmin)
		app.POST(util.BasePath+"/update-user", handler.UpdateUser(db), handler.ValidSession)
		app.POST(util.BasePath+"/create-user", handler.CreateUser(db), handler.ValidSession, handler.NeedsAdmin)
		app.POST(util.BasePath+"/remove-user", handler.RemoveUser(db), handler.ValidSession, handler.NeedsAdmin)
=======
		app.GET(util.BasePath+"/users-settings", handler.UsersSettings(db), handler.ValidSession, handler.NeedsAdmin)
		app.POST(util.BasePath+"/update-user", handler.UpdateUser(db), handler.ValidSession, handler.ContentTypeJson)
		app.POST(util.BasePath+"/create-user", handler.CreateUser(db), handler.ValidSession, handler.ContentTypeJson, handler.NeedsAdmin)
		app.POST(util.BasePath+"/remove-user", handler.RemoveUser(db), handler.ValidSession, handler.ContentTypeJson, handler.NeedsAdmin)
>>>>>>> 4ffd7319
		app.GET(util.BasePath+"/getusers", handler.GetUsers(db), handler.ValidSession, handler.NeedsAdmin)
		app.GET(util.BasePath+"/api/user/:username", handler.GetUser(db), handler.ValidSession)
	}

	var sendmail emailer.Emailer
	if util.SendgridApiKey != "" {
		sendmail = emailer.NewSendgridApiMail(util.SendgridApiKey, util.EmailFromName, util.EmailFrom)
	} else {
		sendmail = emailer.NewSmtpMail(util.SmtpHostname, util.SmtpPort, util.SmtpUsername, util.SmtpPassword, util.SmtpHelo, util.SmtpNoTLSCheck, util.SmtpAuthType, util.EmailFromName, util.EmailFrom, util.SmtpEncryption)
	}

	app.GET(util.BasePath+"/test-hash", handler.GetHashesChanges(db), handler.ValidSession)
	app.GET(util.BasePath+"/about", handler.AboutPage())
	app.GET(util.BasePath+"/_health", handler.Health())
	app.GET(util.BasePath+"/favicon", handler.Favicon())
	app.POST(util.BasePath+"/new-client", handler.NewClient(db), handler.ValidSession, handler.ContentTypeJson)
	app.POST(util.BasePath+"/update-client", handler.UpdateClient(db), handler.ValidSession, handler.ContentTypeJson)
	app.POST(util.BasePath+"/email-client", handler.EmailClient(db, sendmail, defaultEmailSubject, defaultEmailContent), handler.ValidSession, handler.ContentTypeJson)
	app.POST(util.BasePath+"/send-telegram-client", handler.SendTelegramClient(db), handler.ValidSession, handler.ContentTypeJson)
	app.POST(util.BasePath+"/client/set-status", handler.SetClientStatus(db), handler.ValidSession, handler.ContentTypeJson)
	app.POST(util.BasePath+"/remove-client", handler.RemoveClient(db), handler.ValidSession, handler.ContentTypeJson)
	app.GET(util.BasePath+"/download", handler.DownloadClient(db), handler.ValidSession)
	app.GET(util.BasePath+"/wg-server", handler.WireGuardServer(db), handler.ValidSession, handler.NeedsAdmin)
	app.POST(util.BasePath+"/wg-server/interfaces", handler.WireGuardServerInterfaces(db), handler.ValidSession, handler.ContentTypeJson, handler.NeedsAdmin)
	app.POST(util.BasePath+"/wg-server/keypair", handler.WireGuardServerKeyPair(db), handler.ValidSession, handler.ContentTypeJson, handler.NeedsAdmin)
	app.GET(util.BasePath+"/global-settings", handler.GlobalSettings(db), handler.ValidSession, handler.NeedsAdmin)
	app.POST(util.BasePath+"/global-settings", handler.GlobalSettingSubmit(db), handler.ValidSession,handler.ContentTypeJson, handler.NeedsAdmin)
	app.GET(util.BasePath+"/status", handler.Status(db), handler.ValidSession)
	app.GET(util.BasePath+"/api/clients", handler.GetClients(db), handler.ValidSession)
	app.GET(util.BasePath+"/api/client/:id", handler.GetClient(db), handler.ValidSession)
	app.GET(util.BasePath+"/api/machine-ips", handler.MachineIPAddresses(), handler.ValidSession)
	app.GET(util.BasePath+"/api/subnet-ranges", handler.GetOrderedSubnetRanges(), handler.ValidSession)
	app.GET(util.BasePath+"/api/suggest-client-ips", handler.SuggestIPAllocation(db), handler.ValidSession)
	app.POST(util.BasePath+"/api/apply-wg-config", handler.ApplyServerConfig(db, tmplDir), handler.ValidSession, handler.ContentTypeJson)
	app.GET(util.BasePath+"/wake_on_lan_hosts", handler.GetWakeOnLanHosts(db), handler.ValidSession)
	app.POST(util.BasePath+"/wake_on_lan_host", handler.SaveWakeOnLanHost(db), handler.ValidSession, handler.ContentTypeJson)
	app.DELETE(util.BasePath+"/wake_on_lan_host/:mac_address", handler.DeleteWakeOnHost(db), handler.ValidSession, handler.ContentTypeJson)
	app.PUT(util.BasePath+"/wake_on_lan_host/:mac_address", handler.WakeOnHost(db), handler.ValidSession, handler.ContentTypeJson)

	// strip the "assets/" prefix from the embedded directory so files can be called directly withoutthe "assets/"
	// prefix
	assetsDir, _ := fs.Sub(fs.FS(embeddedAssets), "assets")
	assetHandler := http.FileServer(http.FS(assetsDir))
	// serves other static files
	app.GET(util.BasePath+"/static/*", echo.WrapHandler(http.StripPrefix(util.BasePath+"/static/", assetHandler)))

	initDeps := telegram.TgBotInitDependencies{
		DB:                             db,
		SendRequestedConfigsToTelegram: util.SendRequestedConfigsToTelegram,
	}

	initTelegram(initDeps)

	if strings.HasPrefix(util.BindAddress, "unix://") {
		// Listen on unix domain socket.
		// https://github.com/labstack/echo/issues/830
		syscall.Unlink(util.BindAddress[6:])
		l, err := net.Listen("unix", util.BindAddress[6:])
		if err != nil {
			app.Logger.Fatal(err)
		}
		app.Listener = l
		app.Logger.Fatal(app.Start(""))
	} else {
		// Listen on TCP socket
		app.Logger.Fatal(app.Start(util.BindAddress))
	}
}

func initServerConfig(db store.IStore, tmplDir fs.FS) {
	settings, err := db.GetGlobalSettings()
	if err != nil {
		log.Fatalf("Cannot get global settings: ", err)
	}

	if _, err := os.Stat(settings.ConfigFilePath); err == nil {
		// file exists, don't overwrite it implicitly
		return
	}

	server, err := db.GetServer()
	if err != nil {
		log.Fatalf("Cannot get server config: ", err)
	}

	clients, err := db.GetClients(false)
	if err != nil {
		log.Fatalf("Cannot get client config: ", err)
	}

	users, err := db.GetUsers()
	if err != nil {
		log.Fatalf("Cannot get user config: ", err)
	}

	// write config file
	err = util.WriteWireGuardServerConfig(tmplDir, server, clients, users, settings)
	if err != nil {
		log.Fatalf("Cannot create server config: ", err)
	}
}

func initTelegram(initDeps telegram.TgBotInitDependencies) {
	go func() {
		for {
			err := telegram.Start(initDeps)
			if err == nil {
				break
			}
		}
	}()
}<|MERGE_RESOLUTION|>--- conflicted
+++ resolved
@@ -5,12 +5,12 @@
 	"flag"
 	"fmt"
 	"io/fs"
+	"net"
 	"net/http"
 	"os"
+	"strings"
+	"syscall"
 	"time"
-	"strings"
-	"net"
-	"syscall"
 
 	"github.com/labstack/echo/v4"
 	"github.com/labstack/gommon/log"
@@ -31,24 +31,6 @@
 	gitRef     = "N/A"
 	buildTime  = fmt.Sprintf(time.Now().UTC().Format("01-02-2006 15:04:05"))
 	// configuration variables
-<<<<<<< HEAD
-	flagDisableLogin   bool   = false
-	flagBindAddress    string = "0.0.0.0:5000"
-	flagSmtpHostname   string = "127.0.0.1"
-	flagSmtpPort       int    = 25
-	flagSmtpHelo  string = "localhost"
-	flagSmtpUsername   string
-	flagSmtpPassword   string
-	flagSmtpAuthType   string = "NONE"
-	flagSmtpNoTLSCheck bool   = false
-	flagSmtpEncryption string = "STARTTLS"
-	flagSendgridApiKey string
-	flagEmailFrom      string
-	flagEmailFromName  string = "WireGuard UI"
-	flagSessionSecret  string = util.RandomString(32)
-	flagWgConfTemplate string
-	flagBasePath       string
-=======
 	flagDisableLogin             bool   = false
 	flagBindAddress              string = "0.0.0.0:5000"
 	flagSmtpHostname             string = "127.0.0.1"
@@ -58,6 +40,7 @@
 	flagSmtpAuthType             string = "NONE"
 	flagSmtpNoTLSCheck           bool   = false
 	flagSmtpEncryption           string = "STARTTLS"
+	flagSmtpHelo                 string = "localhost"
 	flagSendgridApiKey           string
 	flagEmailFrom                string
 	flagEmailFromName            string = "WireGuard UI"
@@ -68,7 +51,6 @@
 	flagWgConfTemplate           string
 	flagBasePath                 string
 	flagSubnetRanges             string
->>>>>>> 4ffd7319
 )
 
 const (
@@ -202,7 +184,7 @@
 	extraData["basePath"] = util.BasePath
 	extraData["loginDisabled"] = flagDisableLogin
 
-	// strip the "templates/" prefix from the embedded directory so files can be read by their directname (e.g.
+	// strip the "templates/" prefix from the embedded directory so files can be read by their direct name (e.g.
 	// "base.html" instead of "templates/base.html")
 	tmplDir, _ := fs.Sub(fs.FS(embeddedTemplates), "templates")
 
@@ -234,17 +216,10 @@
 		app.POST(util.BasePath+"/login", handler.Login(db), handler.ContentTypeJson)
 		app.GET(util.BasePath+"/logout", handler.Logout(), handler.ValidSession)
 		app.GET(util.BasePath+"/profile", handler.LoadProfile(db), handler.ValidSession)
-<<<<<<< HEAD
-		app.GET(util.BasePath+"/users-settings", handler.UsersSettings(db), handler.ValidSession,handler.NeedsAdmin)
-		app.POST(util.BasePath+"/update-user", handler.UpdateUser(db), handler.ValidSession)
-		app.POST(util.BasePath+"/create-user", handler.CreateUser(db), handler.ValidSession, handler.NeedsAdmin)
-		app.POST(util.BasePath+"/remove-user", handler.RemoveUser(db), handler.ValidSession, handler.NeedsAdmin)
-=======
 		app.GET(util.BasePath+"/users-settings", handler.UsersSettings(db), handler.ValidSession, handler.NeedsAdmin)
 		app.POST(util.BasePath+"/update-user", handler.UpdateUser(db), handler.ValidSession, handler.ContentTypeJson)
 		app.POST(util.BasePath+"/create-user", handler.CreateUser(db), handler.ValidSession, handler.ContentTypeJson, handler.NeedsAdmin)
 		app.POST(util.BasePath+"/remove-user", handler.RemoveUser(db), handler.ValidSession, handler.ContentTypeJson, handler.NeedsAdmin)
->>>>>>> 4ffd7319
 		app.GET(util.BasePath+"/getusers", handler.GetUsers(db), handler.ValidSession, handler.NeedsAdmin)
 		app.GET(util.BasePath+"/api/user/:username", handler.GetUser(db), handler.ValidSession)
 	}
@@ -271,7 +246,7 @@
 	app.POST(util.BasePath+"/wg-server/interfaces", handler.WireGuardServerInterfaces(db), handler.ValidSession, handler.ContentTypeJson, handler.NeedsAdmin)
 	app.POST(util.BasePath+"/wg-server/keypair", handler.WireGuardServerKeyPair(db), handler.ValidSession, handler.ContentTypeJson, handler.NeedsAdmin)
 	app.GET(util.BasePath+"/global-settings", handler.GlobalSettings(db), handler.ValidSession, handler.NeedsAdmin)
-	app.POST(util.BasePath+"/global-settings", handler.GlobalSettingSubmit(db), handler.ValidSession,handler.ContentTypeJson, handler.NeedsAdmin)
+	app.POST(util.BasePath+"/global-settings", handler.GlobalSettingSubmit(db), handler.ValidSession, handler.ContentTypeJson, handler.NeedsAdmin)
 	app.GET(util.BasePath+"/status", handler.Status(db), handler.ValidSession)
 	app.GET(util.BasePath+"/api/clients", handler.GetClients(db), handler.ValidSession)
 	app.GET(util.BasePath+"/api/client/:id", handler.GetClient(db), handler.ValidSession)
@@ -284,7 +259,7 @@
 	app.DELETE(util.BasePath+"/wake_on_lan_host/:mac_address", handler.DeleteWakeOnHost(db), handler.ValidSession, handler.ContentTypeJson)
 	app.PUT(util.BasePath+"/wake_on_lan_host/:mac_address", handler.WakeOnHost(db), handler.ValidSession, handler.ContentTypeJson)
 
-	// strip the "assets/" prefix from the embedded directory so files can be called directly withoutthe "assets/"
+	// strip the "assets/" prefix from the embedded directory so files can be called directly without the "assets/"
 	// prefix
 	assetsDir, _ := fs.Sub(fs.FS(embeddedAssets), "assets")
 	assetHandler := http.FileServer(http.FS(assetsDir))
